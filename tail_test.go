// Copyright 2011 Google Inc. All Rights Reserved.
// This file is available under the Apache license.

package main

import (
	"io/ioutil"
	"os"
	"testing"

<<<<<<< HEAD
	"github.com/google/mtail/watcher"
=======
	"github.com/spf13/afero"

	"code.google.com/p/go.exp/inotify"
>>>>>>> fa5639b9
)

func TestTail(t *testing.T) {
	fs := &afero.MemMapFs{}
	fs.Mkdir("tail_test", os.ModePerm)
	logfile := "/tmp/log"
	f, err := fs.Create(logfile)
	if err != nil {
		t.Error(err)
	}
	defer f.Close()

<<<<<<< HEAD
	w, err := watcher.NewLogWatcher()
=======
	w, err := NewFakeWatcher()
>>>>>>> fa5639b9
	if err != nil {
		t.Fatalf("Couldn't make a watcher: %s", err)
	}
	lines := make(chan string)
	ta := NewTailer(lines, w, fs)
	if ta == nil {
		t.Fatalf("Couldn't make a tailer.")
	}
	defer ta.Stop()
	ta.Tail(logfile)

	if !w.IsWatching(logfile) {
		t.Errorf("Not watching logfile %s: only %+#v\n", logfile, w.watches)
	}

	w.InjectEvent(&inotify.Event{Mask: inotify.IN_CREATE | inotify.IN_ONLYDIR,
		Name: logfile})

	if _, ok := ta.files[logfile]; !ok {
		t.Errorf("path not found in files map: %+#v", ta.files)
	}
}

func TestHandleLogChange(t *testing.T) {
	fs := &afero.MemMapFs{}
	err := fs.Mkdir("/tail_test", os.ModePerm)
	if err != nil {
		t.Fatalf("err: %s", err)
	}
	logfile := "/tail_test/log"
	f, err := fs.Create(logfile)
	if err != nil {
		t.Fatalf("err: %s", err)
	}
	defer f.Close()

<<<<<<< HEAD
	w, err := watcher.NewLogWatcher()
=======
	w, err := NewFakeWatcher()
>>>>>>> fa5639b9
	if err != nil {
		t.Fatalf("Couldn't make a watcher: %s", err)
	}
	lines := make(chan string, 4)
	ta := NewTailer(lines, w, fs)
	if ta == nil {
		t.Fatalf("Couldn't make a tailer.")
	}
	defer ta.Stop()
	t.Logf("hi")
	ta.Tail(logfile)

	_, err = f.WriteString("a\nb\nc\nd\n")
	if err != nil {
		t.Error(err)
	}
	t.Logf("hi")
	f.Seek(0, os.SEEK_SET)
	f.Close()
	go ta.handleLogUpdate(logfile)
	// var result string[]
	// for _, line := range(ta.lines) {
	// 	result = append(result, line)
	// }

	t.Logf("hi again")

	for _, expected := range []string{"a", "b", "c", "d"} {
		t.Logf("hi")
		// Run as a goroutine because it's going to emit lines via output channel
		line := <-ta.lines
		if line != expected {
			t.Errorf("line doesn't match:\n\texpected: %s\n\tgot: %s", expected, line)
			continue
		}
	}
}

func TestHandleLogChangePartialLine(t *testing.T) {
	d, err := ioutil.TempDir("", "tail_test")
	if err != nil {
		t.Error(err)
	}
	defer os.RemoveAll(d)

	logfile := d + "/log"
	f, err := os.Create(logfile)
	if err != nil {
		t.Error(err)
	}
	defer f.Close()

	w, err := watcher.NewLogWatcher()
	if err != nil {
		t.Fatalf("Couldn't make a watcher: %s", err)
	}
	lines := make(chan string)
	ta := NewTailer(lines, w, &afero.OsFs{})
	if ta == nil {
		t.Fatalf("Couldn't make a tailer.")
	}
	defer ta.Stop()
	ta.Tail(logfile)

	_, err = f.WriteString("a")
	if err != nil {
		t.Error(err)
	}
	go ta.handleLogUpdate(logfile)
	select {
	case line := <-ta.lines:
		t.Errorf("unexpected line found: %s", line)
	default:
	}

	_, err = f.WriteString("b")
	if err != nil {
		t.Error(err)
	}
	go ta.handleLogUpdate(logfile)

	select {
	case line := <-ta.lines:
		t.Errorf("unexpected line found: %s", line)
	default:
	}

	_, err = f.WriteString("\n")
	if err != nil {
		t.Error(err)
	}
	go ta.handleLogUpdate(logfile)
	line := <-ta.lines
	expected := "ab"
	if line != expected {
		t.Errorf("line doesn't match: expected %q received %q", expected, line)
	}
}<|MERGE_RESOLUTION|>--- conflicted
+++ resolved
@@ -8,13 +8,11 @@
 	"os"
 	"testing"
 
-<<<<<<< HEAD
+	"code.google.com/p/go.exp/inotify"
+
 	"github.com/google/mtail/watcher"
-=======
+
 	"github.com/spf13/afero"
-
-	"code.google.com/p/go.exp/inotify"
->>>>>>> fa5639b9
 )
 
 func TestTail(t *testing.T) {
@@ -27,11 +25,7 @@
 	}
 	defer f.Close()
 
-<<<<<<< HEAD
-	w, err := watcher.NewLogWatcher()
-=======
-	w, err := NewFakeWatcher()
->>>>>>> fa5639b9
+	w, err := watcher.NewFakeWatcher()
 	if err != nil {
 		t.Fatalf("Couldn't make a watcher: %s", err)
 	}
@@ -68,11 +62,7 @@
 	}
 	defer f.Close()
 
-<<<<<<< HEAD
-	w, err := watcher.NewLogWatcher()
-=======
-	w, err := NewFakeWatcher()
->>>>>>> fa5639b9
+	w, err := watcher.NewFakeWatcher()
 	if err != nil {
 		t.Fatalf("Couldn't make a watcher: %s", err)
 	}
